--- conflicted
+++ resolved
@@ -21,11 +21,7 @@
 ### The following enum and class definitions need to
 ### consitent with those in rebound.h
         
-<<<<<<< HEAD
-INTEGRATORS = {"ias15": 0, "whfast": 1, "sei": 2, "leapfrog": 4, "none": 7, "janus": 8, "mercurius": 9, "saba": 10, "eos": 11, "bs": 12}
-=======
-INTEGRATORS = {"ias15": 0, "whfast": 1, "sei": 2, "leapfrog": 4, "none": 7, "janus": 8, "mercurius": 9, "saba": 10, "eos": 11, "tes": 20}
->>>>>>> c8a9c619
+INTEGRATORS = {"ias15": 0, "whfast": 1, "sei": 2, "leapfrog": 4, "none": 7, "janus": 8, "mercurius": 9, "saba": 10, "eos": 11, "bs": 12, "tes": 20}
 BOUNDARIES = {"none": 0, "open": 1, "periodic": 2, "shear": 3}
 GRAVITIES = {"none": 0, "basic": 1, "compensated": 2, "tree": 3, "mercurius": 4, "jacobi": 5}
 COLLISIONS = {"none": 0, "direct": 1, "tree": 2, "mercurius": 3, "line": 4, "linetree": 5}
@@ -1009,11 +1005,8 @@
         - ``'SABACM4'`` 
         - ``'SABA(10,6,4)'`` 
         - ``'EOS'`` 
-<<<<<<< HEAD
         - ``'BS'`` 
-=======
         - ``'TES'``
->>>>>>> c8a9c619
         - ``'none'``
         
         Check the online documentation for a full description of each of the integrators. 
@@ -2071,7 +2064,6 @@
             self._Lfp = MERCURIUSLF(func)
             self._L = self._Lfp
 
-<<<<<<< HEAD
 class ODE(Structure):
     @property
     def derivatives(self):
@@ -2125,7 +2117,7 @@
                 ("_targetIter", c_int),
                 ("_user_ode_needs_nbody", c_int),
             ]               
-=======
+
 class reb_simulation_integrator_tes(Structure):
     """
     This class is an abstraction of the C-struct reb_simulation_integrator_tes.
@@ -2158,8 +2150,6 @@
     ("_allocate_tes", POINTER(c_double)),
     ("_mStar_last", POINTER(c_double))
     ]
-
->>>>>>> c8a9c619
 
 class timeval(Structure):
     _fields_ = [("tv_sec",c_long),("tv_usec",c_long)]
@@ -2273,15 +2263,12 @@
                 ("ri_mercurius", reb_simulation_integrator_mercurius),
                 ("ri_janus", reb_simulation_integrator_janus),
                 ("ri_eos", reb_simulation_integrator_eos),
-<<<<<<< HEAD
                 ("ri_bs", reb_simulation_integrator_bs),
+                ("ri_tes", reb_simulation_integrator_tes),
                 ("_odes", POINTER(POINTER(ODE))),
                 ("_odes_N", c_int),
                 ("_odes_allocatedN", c_int),
                 ("_odes_warnings", c_int),
-=======
-                ("ri_tes", reb_simulation_integrator_tes),
->>>>>>> c8a9c619
                 ("_additional_forces", CFUNCTYPE(None,POINTER(Simulation))),
                 ("_pre_timestep_modifications", CFUNCTYPE(None,POINTER(Simulation))),
                 ("_post_timestep_modifications", CFUNCTYPE(None,POINTER(Simulation))),
