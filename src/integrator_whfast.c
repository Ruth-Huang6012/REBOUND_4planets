/**
 * @file    integrator_whfast.c
 * @brief   WHFAST integration scheme.
 * @author  Hanno Rein <hanno@hanno-rein.de>
 * @details This file implements the WHFast integration scheme.  
 * Described in Rein & Tamayo 2015, Rein et al. 2019.
 * See also Wisdom et al. 1996.
 * 
 * @section LICENSE
 * Copyright (c) 2015 Hanno Rein, Daniel Tamayo
 *
 * This file is part of rebound.
 *
 * rebound is free software: you can redistribute it and/or modify
 * it under the terms of the GNU General Public License as published by
 * the Free Software Foundation, either version 3 of the License, or
 * (at your option) any later version.
 *
 * rebound is distributed in the hope that it will be useful,
 * but WITHOUT ANY WARRANTY; without even the implied warranty of
 * MERCHANTABILITY or FITNESS FOR A PARTICULAR PURPOSE.  See the
 * GNU General Public License for more details.
 *
 * You should have received a copy of the GNU General Public License
 * along with rebound.  If not, see <http://www.gnu.org/licenses/>.
 *
 */

#include <stdio.h>
#include <stdlib.h>
#include <unistd.h>
#include <math.h>
#include <time.h>
#include <string.h>
#include <sys/time.h>
#include "rebound.h"
#include "particle.h"
#include "tools.h"
#include "gravity.h"
#include "boundary.h"
#include "integrator.h"
#include "integrator_whfast.h"

#define MAX(a, b) ((a) < (b) ? (b) : (a))   ///< Returns the maximum of a and b
#define MIN(a, b) ((a) > (b) ? (b) : (a))   ///< Returns the minimum of a and b

// Corrector coefficients
static const double reb_whfast_corrector_a_1 = 0.41833001326703777398908601289259374469640768464934;
static const double reb_whfast_corrector_a_2 = 0.83666002653407554797817202578518748939281536929867;
static const double reb_whfast_corrector_a_3 = 1.2549900398011133219672580386777812340892230539480;
static const double reb_whfast_corrector_a_4 = 1.6733200530681510959563440515703749787856307385973;
static const double reb_whfast_corrector_a_5 = 2.0916500663351888699454300644629687234820384232467;
static const double reb_whfast_corrector_a_6 = 2.5099800796022266439345160773555624681784461078960; 
static const double reb_whfast_corrector_a_7 = 2.9283100928692644179236020902481562128748537925454;
static const double reb_whfast_corrector_a_8 = 3.3466401061363021919126881031407499575712614771947;
static const double reb_whfast_corrector_b_31 = -0.024900596027799867499350357910273437184309981229127;
static const double reb_whfast_corrector_b_51 = -0.0083001986759332891664501193034244790614366604097090;
static const double reb_whfast_corrector_b_52 = 0.041500993379666445832250596517122395307183302048545;
static const double reb_whfast_corrector_b_71 = 0.0024926811426922105779030593952776964450539008582219;
static const double reb_whfast_corrector_b_72 = -0.018270923246702131478062356884535264841652263842597;
static const double reb_whfast_corrector_b_73 = 0.053964399093127498721765893493510877532452806339655;
static const double reb_whfast_corrector_b_111 = 0.00020361579647854651301632818774633716473696537436847;
static const double reb_whfast_corrector_b_112 = -0.0023487215292295354188307328851055489876255097419754;
static const double reb_whfast_corrector_b_113 = 0.012309078592019946317544564763237909911330686448336;
static const double reb_whfast_corrector_b_114 = -0.038121613681288650508647613260247372125243616270670;
static const double reb_whfast_corrector_b_115 = 0.072593394748842738674253180742744961827622366521517;
static const double reb_whfast_corrector_b_178 = 0.093056103771425958591541059067553547100903397724386; 
static const double reb_whfast_corrector_b_177 = -0.065192863576377893658290760803725762027864651086787; 
static const double reb_whfast_corrector_b_176 = 0.032422198864713580293681523029577130832258806467604; 
static const double reb_whfast_corrector_b_175 = -0.012071760822342291062449751726959664253913904872527; 
static const double reb_whfast_corrector_b_174 = 0.0033132577069380655655490196833451994080066801611459; 
static const double reb_whfast_corrector_b_173 = -0.00063599983075817658983166881625078545864140848560259; 
static const double reb_whfast_corrector_b_172 = 0.000076436355227935738363241846979413475106795392377415; 
static const double reb_whfast_corrector_b_171 = -0.0000043347415473373580190650223498124944896789841432241; 
static const double reb_whfast_corrector2_b = 0.03486083443891981449909050107438281205803;

// Fast inverse factorial lookup table
static const double invfactorial[35] = {1., 1., 1./2., 1./6., 1./24., 1./120., 1./720., 1./5040., 1./40320., 1./362880., 1./3628800., 1./39916800., 1./479001600., 1./6227020800., 1./87178291200., 1./1307674368000., 1./20922789888000., 1./355687428096000., 1./6402373705728000., 1./121645100408832000., 1./2432902008176640000., 1./51090942171709440000., 1./1124000727777607680000., 1./25852016738884976640000., 1./620448401733239439360000., 1./15511210043330985984000000., 1./403291461126605635584000000., 1./10888869450418352160768000000., 1./304888344611713860501504000000., 1./8841761993739701954543616000000., 1./265252859812191058636308480000000., 1./8222838654177922817725562880000000., 1./263130836933693530167218012160000000., 1./8683317618811886495518194401280000000., 1./295232799039604140847618609643520000000.};

static inline double fastabs(double x){
        return (x > 0.) ? x : -x;
}

static void stumpff_cs(double *restrict cs, double z) {
    unsigned int n = 0;
    while(fastabs(z)>0.1){
        z = z/4.;
        n++;
    }
    const int nmax = 15;
    double c_odd  = invfactorial[nmax];
    double c_even = invfactorial[nmax-1];
    for(int np=nmax-2;np>=5;np-=2){
        c_odd  = invfactorial[np]    - z *c_odd;
        c_even = invfactorial[np-1]  - z *c_even;
    }
    cs[5] = c_odd;
    cs[4] = c_even;
    cs[3] = invfactorial[3]  - z *cs[5];
    cs[2] = invfactorial[2]  - z *cs[4];
    cs[1] = invfactorial[1]  - z *cs[3];
    for (;n>0;n--){ 
        z = z*4.;
        cs[5] = (cs[5]+cs[4]+cs[3]*cs[2])*0.0625;
        cs[4] = (1.+cs[1])*cs[3]*0.125;
        cs[3] = 1./6.-z*cs[5];
        cs[2] = 0.5-z*cs[4];
        cs[1] = 1.-z*cs[3];
    }
    cs[0] = invfactorial[0]  - z *cs[2];
}
static void stumpff_cs3(double *restrict cs, double z) {
    unsigned int n = 0;
    while(fabs(z)>0.1){
        z = z/4.;
        n++;
    }
    const int nmax = 13;
    double c_odd  = invfactorial[nmax];
    double c_even = invfactorial[nmax-1];
    for(int np=nmax-2;np>=3;np-=2){
        c_odd  = invfactorial[np]    - z *c_odd;
        c_even = invfactorial[np-1]  - z *c_even;
    }
    cs[3] = c_odd;
    cs[2] = c_even;
    cs[1] = invfactorial[1]  - z *c_odd;
    cs[0] = invfactorial[0]  - z *c_even;
    for (;n>0;n--){ 
        cs[3] = (cs[2]+cs[0]*cs[3])*0.25;
        cs[2] = cs[1]*cs[1]*0.5;
        cs[1] = cs[0]*cs[1];
        cs[0] = 2.*cs[0]*cs[0]-1.;
    }
}

static void stiefel_Gs(double *restrict Gs, double beta, double X) {
    double X2 = X*X;
    stumpff_cs(Gs, beta*X2);
    Gs[1] *= X; 
    Gs[2] *= X2; 
    double _pow = X2*X;
    Gs[3] *= _pow; 
    _pow *= X;
    Gs[4] *= _pow; 
    _pow *= X;
    Gs[5] *= _pow; 
    return;
}

static void stiefel_Gs3(double *restrict Gs, double beta, double X) {
    double X2 = X*X;
    stumpff_cs3(Gs, beta*X2);
    Gs[1] *= X; 
    Gs[2] *= X2; 
    Gs[3] *= X2*X;
    return;
}

#define WHFAST_NMAX_QUART 64    ///< Maximum number of iterations for quartic solver
#define WHFAST_NMAX_NEWT  32    ///< Maximum number of iterations for Newton's method
/************************************
 * Keplerian motion for one planet  */
void reb_whfast_kepler_solver(const struct reb_simulation* const r, struct reb_particle* const restrict p_j, const double M, unsigned int i, double _dt){
    const struct reb_particle p1 = p_j[i];

    const double r0 = sqrt(p1.x*p1.x + p1.y*p1.y + p1.z*p1.z);
    const double r0i = 1./r0;
    const double v2 =  p1.vx*p1.vx + p1.vy*p1.vy + p1.vz*p1.vz;
    const double beta = 2.*M*r0i - v2;
    const double eta0 = p1.x*p1.vx + p1.y*p1.vy + p1.z*p1.vz;
    const double zeta0 = M - beta*r0;
    double X;
    double Gs[6]; 
    double invperiod=0;  // only used for beta>0. Set to 0 only to suppress compiler warnings.
    double X_per_period = nan(""); // only used for beta>0. nan triggers Newton's method for beta<0.
        
    if (beta>0.){
        // Elliptic orbit
        const double sqrt_beta = sqrt(beta);
        invperiod = sqrt_beta*beta/(2.*M_PI*M);
        X_per_period = 2.*M_PI/sqrt_beta;
        if (fabs(_dt)*invperiod>1. && r->ri_whfast.timestep_warning == 0){
            // Ignoring const qualifiers. This warning should not have any effect on
            // other parts of the code, nor is it vital to show it.
            ((struct reb_simulation* const)r)->ri_whfast.timestep_warning++;
            reb_warning((struct reb_simulation* const)r,"WHFast convergence issue. Timestep is larger than at least one orbital period.");
        }
        //X = _dt*invperiod*X_per_period; // first order guess 
        const double dtr0i = _dt*r0i;
        //X = dtr0i; // first order guess
        X = dtr0i * (1. - dtr0i*eta0*0.5*r0i); // second order guess
        //X = dtr0i *(1.- 0.5*dtr0i*r0i*(eta0-dtr0i*(eta0*eta0*r0i-1./3.*zeta0))); // third order guess
        //X = _dt*beta/M + eta0/M*(0.85*sqrt(1.+zeta0*zeta0/beta/eta0/eta0) - 1.);  // Dan's version 
    }else{
        // Hyperbolic orbit
        X = 0.; // Initial guess 
    }

    unsigned int converged = 0;
    double oldX = X; 

    // Do one Newton step
    stiefel_Gs3(Gs, beta, X);
    const double eta0Gs1zeta0Gs2 = eta0*Gs[1] + zeta0*Gs[2];
    double ri = 1./(r0 + eta0Gs1zeta0Gs2);
    X  = ri*(X*eta0Gs1zeta0Gs2-eta0*Gs[2]-zeta0*Gs[3]+_dt);

    // Choose solver depending on estimated step size
    // Note, for hyperbolic orbits this uses Newton's method.
    if(fastabs(X-oldX) > 0.01*X_per_period){
        // Quartic solver
        // Linear initial guess
        X = beta*_dt/M;
        double prevX[WHFAST_NMAX_QUART+1];
        for(int n_lag=1; n_lag < WHFAST_NMAX_QUART; n_lag++){
            stiefel_Gs3(Gs, beta, X);
            const double f = r0*X + eta0*Gs[2] + zeta0*Gs[3] - _dt;
            const double fp = r0 + eta0*Gs[1] + zeta0*Gs[2];
            const double fpp = eta0*Gs[0] + zeta0*Gs[1];
            const double denom = fp + sqrt(fabs(16.*fp*fp - 20.*f*fpp));
            X = (X*denom - 5.*f)/denom;
            for(int i=1;i<n_lag;i++){
                if(X==prevX[i]){
                    // Converged. Exit.
                    n_lag = WHFAST_NMAX_QUART;
                    converged = 1;
                    break;
                }
            }
            prevX[n_lag] = X;
        }
        const double eta0Gs1zeta0Gs2 = eta0*Gs[1] + zeta0*Gs[2];
        ri = 1./(r0 + eta0Gs1zeta0Gs2);
    }else{
        // Newton's method
        double oldX2 = nan("");             
        for (int n_hg=1;n_hg<WHFAST_NMAX_NEWT;n_hg++){
            oldX2 = oldX;
            oldX = X;
            stiefel_Gs3(Gs, beta, X);
            const double eta0Gs1zeta0Gs2 = eta0*Gs[1] + zeta0*Gs[2];
            ri = 1./(r0 + eta0Gs1zeta0Gs2);
            X  = ri*(X*eta0Gs1zeta0Gs2-eta0*Gs[2]-zeta0*Gs[3]+_dt);
            
            if (X==oldX||X==oldX2){
                // Converged. Exit.
                converged = 1;
                break; 
            }
        }
    }
        
    // If solver did not work, fallback to bisection 
    if (converged == 0){ 
        double X_min, X_max;
        if (beta>0.){
            //Elliptic
            X_min = X_per_period * floor(_dt*invperiod);
            X_max = X_min + X_per_period;
        }else{
            //Hyperbolic
            double h2 = r0*r0*v2-eta0*eta0;
            double q = h2/M/(1.+sqrt(1.-h2*beta/(M*M)));
            double vq = copysign( sqrt(h2)/q, _dt);
            // X_max and X_min correspond to dt/r_min and dt/r_max
            // which are reachable in this timestep
            // r_max = vq*_dt+r0
            // r_min = pericenter
            X_min = _dt/(fastabs(vq*_dt)+r0); 
            X_max = _dt/q;
            if (_dt<0.){
                double temp = X_min;
                X_min = X_max;
                X_max = temp;
            }
        }
        X = (X_max + X_min)/2.;
        do{
            stiefel_Gs3(Gs, beta, X);
            double s   = r0*X + eta0*Gs[2] + zeta0*Gs[3]-_dt;
            if (s>=0.){
                X_max = X;
            }else{
                X_min = X;
            }
            X = (X_max + X_min)/2.;
        }while (fastabs((X_max-X_min))>fastabs((X_max+X_min)*1e-15));
        const double eta0Gs1zeta0Gs2 = eta0*Gs[1] + zeta0*Gs[2];
        ri = 1./(r0 + eta0Gs1zeta0Gs2);
    }
    if (isnan(ri)){
        // Exception for (almost) straight line motion in hyperbolic case
        ri = 0.;
        Gs[1] = 0.;
        Gs[2] = 0.;
        Gs[3] = 0.;
    }

    // Note: These are not the traditional f and g functions.
    double f = -M*Gs[2]*r0i;
    double g = _dt - M*Gs[3];
    double fd = -M*Gs[1]*r0i*ri; 
    double gd = -M*Gs[2]*ri; 
        
    p_j[i].x += f*p1.x + g*p1.vx;
    p_j[i].y += f*p1.y + g*p1.vy;
    p_j[i].z += f*p1.z + g*p1.vz;
        
    p_j[i].vx += fd*p1.x + gd*p1.vx;
    p_j[i].vy += fd*p1.y + gd*p1.vy;
    p_j[i].vz += fd*p1.z + gd*p1.vz;

    //Variations
    for (int v=0;v<r->var_config_N;v++){
        struct reb_variational_configuration const vc = r->var_config[v];
        const int index = vc.index;
        stiefel_Gs(Gs, beta, X);    // Recalculate (to get Gs[4] and Gs[5])
        struct reb_particle dp1 = p_j[i+index];
        double dr0 = (dp1.x*p1.x + dp1.y*p1.y + dp1.z*p1.z)*r0i;
        double dbeta = -2.*M*dr0*r0i*r0i - 2.* (dp1.vx*p1.vx + dp1.vy*p1.vy + dp1.vz*p1.vz);
        double deta0 = dp1.x*p1.vx + dp1.y*p1.vy + dp1.z*p1.vz
                 + p1.x*dp1.vx + p1.y*dp1.vy + p1.z*dp1.vz;
        double dzeta0 = -beta*dr0 - r0*dbeta;
        double G3beta = 0.5*(3.*Gs[5]-X*Gs[4]);
        double G2beta = 0.5*(2.*Gs[4]-X*Gs[3]);
        double G1beta = 0.5*(Gs[3]-X*Gs[2]);
        double tbeta = eta0*G2beta + zeta0*G3beta;
        double dX = -1.*ri*(X*dr0 + Gs[2]*deta0+Gs[3]*dzeta0+tbeta*dbeta);
        double dG1 = Gs[0]*dX + G1beta*dbeta; 
        double dG2 = Gs[1]*dX + G2beta*dbeta;
        double dG3 = Gs[2]*dX + G3beta*dbeta;
        double dr = dr0 + Gs[1]*deta0 + Gs[2]*dzeta0 + eta0*dG1 + zeta0*dG2;
        double df = M*Gs[2]*dr0*r0i*r0i - M*dG2*r0i;
        double dg = -M*dG3;
        double dfd = -M*dG1*r0i*ri + M*Gs[1]*(dr0*r0i+dr*ri)*r0i*ri;
        double dgd = -M*dG2*ri + M*Gs[2]*dr*ri*ri;
    
        p_j[i+index].x += f*dp1.x + g*dp1.vx + df*p1.x + dg*p1.vx;
        p_j[i+index].y += f*dp1.y + g*dp1.vy + df*p1.y + dg*p1.vy;
        p_j[i+index].z += f*dp1.z + g*dp1.vz + df*p1.z + dg*p1.vz;

        p_j[i+index].vx += fd*dp1.x + gd*dp1.vx + dfd*p1.x + dgd*p1.vx;
        p_j[i+index].vy += fd*dp1.y + gd*dp1.vy + dfd*p1.y + dgd*p1.vy;
        p_j[i+index].vz += fd*dp1.z + gd*dp1.vz + dfd*p1.z + dgd*p1.vz;
    }

}

/***************************** 
 * Interaction Hamiltonian  */
void reb_whfast_interaction_step(struct reb_simulation* const r, const double _dt){
    const unsigned int N_real = r->N-r->N_var;
<<<<<<< HEAD
    const unsigned int N_active = (r->N_active==-1 || r->testparticle_type ==1)?N_real:r->N_active;
=======
    const int N_active = (r->N_active==-1 || r->testparticle_type ==1)?(int)N_real:r->N_active;
>>>>>>> 81fa92ea
    const double G = r->G;
    struct reb_particle* particles = r->particles;
    const double m0 = particles[0].m;
    struct reb_simulation_integrator_whfast* const ri_whfast = &(r->ri_whfast);
    struct reb_particle* const p_j = ri_whfast->p_jh;
    switch (ri_whfast->coordinates){
        case REB_WHFAST_COORDINATES_JACOBI:
            {
            const double softening = r->softening;
            for (int v=0;v<r->var_config_N;v++){
                struct reb_variational_configuration const vc = r->var_config[v];
                reb_transformations_inertial_to_jacobi_acc(particles+vc.index, p_j+vc.index, particles, N_real, N_active);
            }
            reb_transformations_inertial_to_jacobi_acc(particles, p_j, particles, N_real, N_active);
            double eta = m0;
            for (int i=1;i<(int)N_real;i++){
                // Eq 132
                const struct reb_particle pji = p_j[i];
                if (i<N_active){
                    eta += pji.m;
                }
                p_j[i].vx += _dt * pji.ax;
                p_j[i].vy += _dt * pji.ay;
                p_j[i].vz += _dt * pji.az;
                if (r->gravity != REB_GRAVITY_JACOBI){ 
                    // If Jacobi terms have not been added in update_acceleration, then add them here:
                    if (i>1){
                        const double rj2i = 1./(pji.x*pji.x + pji.y*pji.y + pji.z*pji.z + softening*softening);
                        const double rji  = sqrt(rj2i);
                        const double rj3iM = rji*rj2i*G*eta;
                        const double prefac1 = _dt*rj3iM;
                        p_j[i].vx += prefac1*pji.x;
                        p_j[i].vy += prefac1*pji.y;
                        p_j[i].vz += prefac1*pji.z;
                        for(int v=0;v<r->var_config_N;v++){
                            struct reb_variational_configuration const vc = r->var_config[v];
                            const int index = vc.index;
                            double rj5M = rj3iM*rj2i;
                            double rdr = p_j[i+index].x*pji.x + p_j[i+index].y*pji.y + p_j[i+index].z*pji.z;
                            double prefac2 = -_dt*3.*rdr*rj5M;
                            p_j[i+index].vx += prefac1*p_j[i+index].x + prefac2*pji.x;
                            p_j[i+index].vy += prefac1*p_j[i+index].y + prefac2*pji.y;
                            p_j[i+index].vz += prefac1*p_j[i+index].z + prefac2*pji.z;
                        }
                    }
                    for(int v=0;v<r->var_config_N;v++){
                        struct reb_variational_configuration const vc = r->var_config[v];
                        const int index = vc.index;
                        p_j[i+index].vx += _dt * p_j[i+index].ax;
                        p_j[i+index].vy += _dt * p_j[i+index].ay;
                        p_j[i+index].vz += _dt * p_j[i+index].az;
                    }
                }
            }
            }
            break;
        case REB_WHFAST_COORDINATES_DEMOCRATICHELIOCENTRIC:
#pragma omp parallel for 
            for (unsigned int i=1;i<N_real;i++){
                p_j[i].vx += _dt*particles[i].ax;
                p_j[i].vy += _dt*particles[i].ay;
                p_j[i].vz += _dt*particles[i].az;
            }
            break;
        case REB_WHFAST_COORDINATES_WHDS:
#pragma omp parallel for 
            for (int i=1;i<N_active;i++){
                const double mi = particles[i].m;
                p_j[i].vx += _dt*(m0+mi)*particles[i].ax/m0;
                p_j[i].vy += _dt*(m0+mi)*particles[i].ay/m0;
                p_j[i].vz += _dt*(m0+mi)*particles[i].az/m0;
            }
#pragma omp parallel for 
            for (int i=N_active;i<(int)N_real;i++){
                p_j[i].vx += _dt*particles[i].ax;
                p_j[i].vy += _dt*particles[i].ay;
                p_j[i].vz += _dt*particles[i].az;
            }
            break;
    };
}
void reb_whfast_jump_step(const struct reb_simulation* const r, const double _dt){
    const struct reb_simulation_integrator_whfast* const ri_whfast = &(r->ri_whfast);
    struct reb_particle* const p_h = r->ri_whfast.p_jh;
    const int N_real = r->N - r->N_var;
    const int N_active = (r->N_active==-1 || r->testparticle_type ==1)?N_real:r->N_active;
    const double m0 = r->particles[0].m;
    switch (ri_whfast->coordinates){
        case REB_WHFAST_COORDINATES_JACOBI:
            // Nothing to be done.
            break;
        case REB_WHFAST_COORDINATES_DEMOCRATICHELIOCENTRIC:
            {
            double px=0, py=0, pz=0;
#pragma omp parallel for reduction (+:px), reduction (+:py), reduction (+:pz)
            for(int i=1;i<N_active;i++){
                const double m = r->particles[i].m;
                px += m * p_h[i].vx;
                py += m * p_h[i].vy;
                pz += m * p_h[i].vz;
            }
#pragma omp parallel for 
            for(int i=1;i<N_real;i++){
                p_h[i].x += _dt * (px/m0);
                p_h[i].y += _dt * (py/m0);
                p_h[i].z += _dt * (pz/m0);
            }
            }
            break;
        case REB_WHFAST_COORDINATES_WHDS:
            {
            double px=0, py=0, pz=0;
#pragma omp parallel for reduction (+:px), reduction (+:py), reduction (+:pz)
            for(int i=1;i<N_active;i++){
                const double m = r->particles[i].m;
                px += m * p_h[i].vx / (m0+m);
                py += m * p_h[i].vy / (m0+m);
                pz += m * p_h[i].vz / (m0+m);
             }
#pragma omp parallel for 
            for(int i=1;i<N_active;i++){
                const double m = r->particles[i].m;
                p_h[i].x += _dt * (px - (m * p_h[i].vx / (m0+m)) );
                p_h[i].y += _dt * (py - (m * p_h[i].vy / (m0+m)) );
                p_h[i].z += _dt * (pz - (m * p_h[i].vz / (m0+m)) );
            }
#pragma omp parallel for 
            for(int i=N_active;i<N_real;i++){
                p_h[i].x += _dt * px;
                p_h[i].y += _dt * py;
                p_h[i].z += _dt * pz;
            }
            }
            break;
    };
}

/***************************** 
 * DKD Scheme                */

void reb_whfast_kepler_step(const struct reb_simulation* const r, const double _dt){
    const double m0 = r->particles[0].m;
    const double G = r->G;
    const unsigned int N_real = r->N-r->N_var;
<<<<<<< HEAD
    const unsigned int N_active = (r->N_active==-1 || r->testparticle_type ==1)?N_real:r->N_active;
=======
    const int N_active = (r->N_active==-1 || r->testparticle_type ==1)?(int)N_real:r->N_active;
>>>>>>> 81fa92ea
    const int coordinates = r->ri_whfast.coordinates;
    struct reb_particle* const p_j = r->ri_whfast.p_jh;
    double eta = m0;
    switch (coordinates){
        case REB_WHFAST_COORDINATES_JACOBI:
#pragma omp parallel for 
            for (int i=1;i<(int)N_real;i++){
                if (i<N_active){
                    eta += p_j[i].m;
                }
                reb_whfast_kepler_solver(r, p_j, eta*G, i, _dt);
            }
            break;
        case REB_WHFAST_COORDINATES_DEMOCRATICHELIOCENTRIC:
#pragma omp parallel for 
            for (unsigned int i=1;i<N_real;i++){
                reb_whfast_kepler_solver(r, p_j, eta*G, i, _dt); //  eta = m0
            }
            break;
        case REB_WHFAST_COORDINATES_WHDS:
#pragma omp parallel for 
            for (int i=1;i<(int)N_real;i++){
                if (i<N_active){
                    eta = m0+p_j[i].m;
                }else{
                    eta = m0;
                }
                reb_whfast_kepler_solver(r, p_j, eta*G, i, _dt);
            }
            break;
    };
}

void reb_whfast_com_step(const struct reb_simulation* const r, const double _dt){
    struct reb_particle* const p_j = r->ri_whfast.p_jh;
    p_j[0].x += _dt*p_j[0].vx;
    p_j[0].y += _dt*p_j[0].vy;
    p_j[0].z += _dt*p_j[0].vz;
}

static void reb_whfast_corrector_Z(struct reb_simulation* r, const double a, const double b){
    struct reb_simulation_integrator_whfast* const ri_whfast = &(r->ri_whfast);
    struct reb_particle* restrict const particles = r->particles;
    const int N_real = r->N-r->N_var;
    const int N_active = (r->N_active==-1 || r->testparticle_type==1)?N_real:r->N_active;
    reb_whfast_kepler_step(r, a);
    reb_transformations_jacobi_to_inertial_pos(particles, ri_whfast->p_jh, particles, N_real, N_active);
    for (int v=0;v<r->var_config_N;v++){
        struct reb_variational_configuration const vc = r->var_config[v];
        reb_transformations_jacobi_to_inertial_pos(particles+vc.index, ri_whfast->p_jh+vc.index, particles, N_real, N_active);
    }
    reb_update_acceleration(r);
    reb_whfast_interaction_step(r, -b);
    reb_whfast_kepler_step(r, -2.*a);
    reb_transformations_jacobi_to_inertial_pos(particles, ri_whfast->p_jh, particles, N_real, N_active);
    for (int v=0;v<r->var_config_N;v++){
        struct reb_variational_configuration const vc = r->var_config[v];
        reb_transformations_jacobi_to_inertial_pos(particles+vc.index, ri_whfast->p_jh+vc.index, particles, N_real, N_active);
    }
    reb_update_acceleration(r);
    reb_whfast_interaction_step(r, b);
    reb_whfast_kepler_step(r, a);
}

void reb_whfast_apply_corrector(struct reb_simulation* r, double inv, int order){
    const double dt = r->dt;
    if (order==3){
        // Third order corrector
        reb_whfast_corrector_Z(r, reb_whfast_corrector_a_1*dt,-inv*reb_whfast_corrector_b_31*dt);
        reb_whfast_corrector_Z(r, -reb_whfast_corrector_a_1*dt,inv*reb_whfast_corrector_b_31*dt);
    }
    if (order==5){
        // Fifth order corrector
        reb_whfast_corrector_Z(r, -reb_whfast_corrector_a_2*dt,-inv*reb_whfast_corrector_b_51*dt);
        reb_whfast_corrector_Z(r, -reb_whfast_corrector_a_1*dt,-inv*reb_whfast_corrector_b_52*dt);
        reb_whfast_corrector_Z(r, reb_whfast_corrector_a_1*dt,inv*reb_whfast_corrector_b_52*dt);
        reb_whfast_corrector_Z(r, reb_whfast_corrector_a_2*dt,inv*reb_whfast_corrector_b_51*dt);
    }
    if (order==7){
        // Seventh order corrector
        reb_whfast_corrector_Z(r, -reb_whfast_corrector_a_3*dt,-inv*reb_whfast_corrector_b_71*dt);
        reb_whfast_corrector_Z(r, -reb_whfast_corrector_a_2*dt,-inv*reb_whfast_corrector_b_72*dt);
        reb_whfast_corrector_Z(r, -reb_whfast_corrector_a_1*dt,-inv*reb_whfast_corrector_b_73*dt);
        reb_whfast_corrector_Z(r, reb_whfast_corrector_a_1*dt,inv*reb_whfast_corrector_b_73*dt);
        reb_whfast_corrector_Z(r, reb_whfast_corrector_a_2*dt,inv*reb_whfast_corrector_b_72*dt);
        reb_whfast_corrector_Z(r, reb_whfast_corrector_a_3*dt,inv*reb_whfast_corrector_b_71*dt);
    }
    if (order==11){
        // Eleventh order corrector
        reb_whfast_corrector_Z(r, -reb_whfast_corrector_a_5*dt,-inv*reb_whfast_corrector_b_111*dt);
        reb_whfast_corrector_Z(r, -reb_whfast_corrector_a_4*dt,-inv*reb_whfast_corrector_b_112*dt);
        reb_whfast_corrector_Z(r, -reb_whfast_corrector_a_3*dt,-inv*reb_whfast_corrector_b_113*dt);
        reb_whfast_corrector_Z(r, -reb_whfast_corrector_a_2*dt,-inv*reb_whfast_corrector_b_114*dt);
        reb_whfast_corrector_Z(r, -reb_whfast_corrector_a_1*dt,-inv*reb_whfast_corrector_b_115*dt);
        reb_whfast_corrector_Z(r, reb_whfast_corrector_a_1*dt,inv*reb_whfast_corrector_b_115*dt);
        reb_whfast_corrector_Z(r, reb_whfast_corrector_a_2*dt,inv*reb_whfast_corrector_b_114*dt);
        reb_whfast_corrector_Z(r, reb_whfast_corrector_a_3*dt,inv*reb_whfast_corrector_b_113*dt);
        reb_whfast_corrector_Z(r, reb_whfast_corrector_a_4*dt,inv*reb_whfast_corrector_b_112*dt);
        reb_whfast_corrector_Z(r, reb_whfast_corrector_a_5*dt,inv*reb_whfast_corrector_b_111*dt);
    }
    if (order==17){
        // Seventeenth order corrector
        reb_whfast_corrector_Z(r, -reb_whfast_corrector_a_8*dt,-inv*reb_whfast_corrector_b_171*dt);
        reb_whfast_corrector_Z(r, -reb_whfast_corrector_a_7*dt,-inv*reb_whfast_corrector_b_172*dt);
        reb_whfast_corrector_Z(r, -reb_whfast_corrector_a_6*dt,-inv*reb_whfast_corrector_b_173*dt);
        reb_whfast_corrector_Z(r, -reb_whfast_corrector_a_5*dt,-inv*reb_whfast_corrector_b_174*dt);
        reb_whfast_corrector_Z(r, -reb_whfast_corrector_a_4*dt,-inv*reb_whfast_corrector_b_175*dt);
        reb_whfast_corrector_Z(r, -reb_whfast_corrector_a_3*dt,-inv*reb_whfast_corrector_b_176*dt);
        reb_whfast_corrector_Z(r, -reb_whfast_corrector_a_2*dt,-inv*reb_whfast_corrector_b_177*dt);
        reb_whfast_corrector_Z(r, -reb_whfast_corrector_a_1*dt,-inv*reb_whfast_corrector_b_178*dt);
        reb_whfast_corrector_Z(r, reb_whfast_corrector_a_1*dt,inv*reb_whfast_corrector_b_178*dt);
        reb_whfast_corrector_Z(r, reb_whfast_corrector_a_2*dt,inv*reb_whfast_corrector_b_177*dt);
        reb_whfast_corrector_Z(r, reb_whfast_corrector_a_3*dt,inv*reb_whfast_corrector_b_176*dt);
        reb_whfast_corrector_Z(r, reb_whfast_corrector_a_4*dt,inv*reb_whfast_corrector_b_175*dt);
        reb_whfast_corrector_Z(r, reb_whfast_corrector_a_5*dt,inv*reb_whfast_corrector_b_174*dt);
        reb_whfast_corrector_Z(r, reb_whfast_corrector_a_6*dt,inv*reb_whfast_corrector_b_173*dt);
        reb_whfast_corrector_Z(r, reb_whfast_corrector_a_7*dt,inv*reb_whfast_corrector_b_172*dt);
        reb_whfast_corrector_Z(r, reb_whfast_corrector_a_8*dt,inv*reb_whfast_corrector_b_171*dt);
    }
}

static void reb_whfast_operator_C(struct reb_simulation* const r, double a, double b){
    reb_whfast_kepler_step(r, a);   
    
    struct reb_simulation_integrator_whfast* const ri_whfast = &(r->ri_whfast);
    struct reb_particle* restrict const particles = r->particles;
    const int N = r->N;
    const int N_real = r->N-r->N_var;
    const int N_active = (r->N_active==-1 || r->testparticle_type==1)?N_real:r->N_active;
    reb_transformations_jacobi_to_inertial_pos(particles, ri_whfast->p_jh, particles, N, N_active);
    reb_update_acceleration(r);
    reb_whfast_interaction_step(r, b);
    
    reb_whfast_kepler_step(r, -a);   
}

static void reb_whfast_operator_Y(struct reb_simulation* const r, double a, double b){
    reb_whfast_operator_C(r, a, b); 
    reb_whfast_operator_C(r, -a, -b); 
}
static void reb_whfast_operator_U(struct reb_simulation* const r, double a, double b){
    reb_whfast_kepler_step(r, a);   
    reb_whfast_operator_Y(r, a, b); 
    reb_whfast_operator_Y(r, a, -b); 
    reb_whfast_kepler_step(r, -a);   
}
static void reb_whfast_apply_corrector2(struct reb_simulation* r, double inv){
    double a = 0.5 * inv * r->dt;
    double b = reb_whfast_corrector2_b * inv * r->dt;
    reb_whfast_operator_U(r, a, b); 
    reb_whfast_operator_U(r, -a, b);
}

void reb_whfast_calculate_jerk(struct reb_simulation* r){
    // Assume particles.a calculated.
	struct reb_particle* const particles = r->particles;
	const int N = r->N;
    struct reb_particle* jerk = r->ri_whfast.p_jh; // Used as a temporary buffer for accelerations
	const double G = r->G;
    double Rjx = 0.; // com
    double Rjy = 0.;
    double Rjz = 0.;
    double Mj = 0.;
    double Ajx = 0.; // sort of Jacobi acceleration
    double Ajy = 0.;
    double Ajz = 0.;
    for (int j=0; j<N; j++){
        jerk[j].ax = 0; 
        jerk[j].ay = 0; 
        jerk[j].az = 0; 
        for (int i=0; i<j+1; i++){
            //////////////////
            // Jacobi Term
            // Note: ignoring j==1 term here and below as they cancel
            if (j>1){
                double dQkrj = Mj;
                if (i<j){
                    dQkrj = -particles[j].m;
                }
                const double Qkx = particles[j].x - Rjx/Mj;
                const double Qky = particles[j].y - Rjy/Mj;
                const double Qkz = particles[j].z - Rjz/Mj;
                const double dax = particles[j].ax - Ajx/Mj;
                const double day = particles[j].ay - Ajy/Mj;
                const double daz = particles[j].az - Ajz/Mj;
                
                const double dr = sqrt(Qkx*Qkx + Qky*Qky + Qkz*Qkz);
                
                const double prefact2 = G*dQkrj /(dr*dr*dr);
                jerk[i].ax    += prefact2*dax;
                jerk[i].ay    += prefact2*day;
                jerk[i].az    += prefact2*daz;
                
                const double alphasum = dax*Qkx + day*Qky + daz*Qkz;
                const double prefact1 = 3.*alphasum*prefact2/(dr*dr);
                jerk[i].ax    -= prefact1*Qkx; 
                jerk[i].ay    -= prefact1*Qky;
                jerk[i].az    -= prefact1*Qkz; 
            }
            /////////////////
            // Direct Term
            // Note: ignoring i==0 && j==1 term here and above as they cancel
            if (j!=i && (i!=0 || j!=1)){
                const double dx = particles[j].x - particles[i].x; 
                const double dy = particles[j].y - particles[i].y; 
                const double dz = particles[j].z - particles[i].z; 
                
                const double dax = particles[j].ax - particles[i].ax; 
                const double day = particles[j].ay - particles[i].ay; 
                const double daz = particles[j].az - particles[i].az; 

                const double dr = sqrt(dx*dx + dy*dy + dz*dz);
                const double alphasum = dax*dx+day*dy+daz*dz;
                const double prefact2 = G /(dr*dr*dr);
                const double prefact2i = prefact2*particles[i].m;
                const double prefact2j = prefact2*particles[j].m;
                jerk[j].ax    -= dax*prefact2i;
                jerk[j].ay    -= day*prefact2i;
                jerk[j].az    -= daz*prefact2i;
                jerk[i].ax    += dax*prefact2j;
                jerk[i].ay    += day*prefact2j;
                jerk[i].az    += daz*prefact2j;
                const double prefact1 = 3.*alphasum*prefact2 /(dr*dr);
                const double prefact1i = prefact1*particles[i].m;
                const double prefact1j = prefact1*particles[j].m;
                jerk[j].ax    += dx*prefact1i;
                jerk[j].ay    += dy*prefact1i;
                jerk[j].az    += dz*prefact1i;
                jerk[i].ax    -= dx*prefact1j;
                jerk[i].ay    -= dy*prefact1j;
                jerk[i].az    -= dz*prefact1j;
            }
        }
        Ajx += particles[j].ax*particles[j].m;
        Ajy += particles[j].ay*particles[j].m;
        Ajz += particles[j].az*particles[j].m;
        Rjx += particles[j].x*particles[j].m;
        Rjy += particles[j].y*particles[j].m;
        Rjz += particles[j].z*particles[j].m;
        Mj += particles[j].m;
    }
}


int reb_integrator_whfast_init(struct reb_simulation* const r){
    for (int v=0;v<r->var_config_N;v++){
        struct reb_variational_configuration const vc = r->var_config[v];
        if (vc.order!=1){
            reb_error(r, "WHFast/MEGNO only supports first order variational equations.");
            return 1; // Error
        }
        if (vc.testparticle>=0){
            reb_error(r, "Test particle variations not supported with WHFast. Use IAS15.");
            return 1; // Error
        }
    }
    struct reb_simulation_integrator_whfast* const ri_whfast = &(r->ri_whfast);
#if defined(_OPENMP)
    if (ri_whfast->coordinates!=REB_WHFAST_COORDINATES_DEMOCRATICHELIOCENTRIC
        && ri_whfast->coordinates!=REB_WHFAST_COORDINATES_WHDS){
        reb_error(r,"WHFast when used with OpenMP requires REB_WHFAST_COORDINATES_WHDS or REB_WHFAST_COORDINATES_DEMOCRATICHELIOCENTRIC\n");
        return 1; // Error
    }
#endif
    if (r->var_config_N>0 && ri_whfast->coordinates!=REB_WHFAST_COORDINATES_JACOBI){
        reb_error(r, "Variational particles are only compatible with Jacobi coordinates.");
        return 1; // Error
    }
    if (ri_whfast->kernel!= REB_WHFAST_KERNEL_DEFAULT && ri_whfast->coordinates!=REB_WHFAST_COORDINATES_JACOBI){
        reb_error(r, "Non-standard kernel requires Jacobi coordinates.");
        return 1; // Error
    }
    if (r->var_config_N>0 && ri_whfast->kernel != REB_WHFAST_KERNEL_DEFAULT){
        reb_error(r, "Variational particles are only compatible with the standard kernel.");
        return 1; // Error
    }
    if (ri_whfast->kernel>3){
        reb_error(r, "Kernel method must be 0 (default), 1 (exact modified kick), 2 (composition kernel), or 3 (lazy implementer's modified kick). ");
        return 1; // Error
    }
    if (ri_whfast->corrector!=0 && ri_whfast->coordinates!=REB_WHFAST_COORDINATES_JACOBI){
        reb_error(r, "Symplectic correctors are only compatible with Jacobi coordinates.");
        return 1; // Error
    }
    if (ri_whfast->corrector!=0 && ri_whfast->corrector!=3 && ri_whfast->corrector!=5  && ri_whfast->corrector!=7 && ri_whfast->corrector!=11 && ri_whfast->corrector!=17 ){
        reb_error(r, "First symplectic correctors are only available in the following orders: 0, 3, 5, 7, 11, 17.");
        return 1; // Error
    }
    if (ri_whfast->keep_unsynchronized==1 && ri_whfast->safe_mode==1){
        reb_error(r, "ri_whfast->keep_unsynchronized == 1 is not compatible with safe_mode. Must set ri_whfast->safe_mode = 0.");
    }
    if (ri_whfast->kernel == REB_WHFAST_KERNEL_MODIFIEDKICK || ri_whfast->kernel == REB_WHFAST_KERNEL_LAZY){ 
        r->gravity = REB_GRAVITY_JACOBI;
    }else{
        if (ri_whfast->coordinates==REB_WHFAST_COORDINATES_JACOBI){
            r->gravity_ignore_terms = 1;
        }else{
            r->gravity_ignore_terms = 2;
        }
    }
    const unsigned int N = r->N;
    if (ri_whfast->allocated_N != N){
        ri_whfast->allocated_N = N;
        ri_whfast->p_jh = realloc(ri_whfast->p_jh,sizeof(struct reb_particle)*N);
        ri_whfast->recalculate_coordinates_this_timestep = 1;
    }
    return 0;
}

void reb_integrator_whfast_from_inertial(struct reb_simulation* const r){
    struct reb_simulation_integrator_whfast* const ri_whfast = &(r->ri_whfast);
    struct reb_particle* restrict const particles = r->particles;
    const int N = r->N;
    const int N_real = N-r->N_var;
    const unsigned int N_active = (r->N_active==-1 || r->testparticle_type==1)?N_real:r->N_active;
    
    switch (ri_whfast->coordinates){
        case REB_WHFAST_COORDINATES_JACOBI:
            reb_transformations_inertial_to_jacobi_posvel(particles, ri_whfast->p_jh, particles, N_real, N_active);
            for (int v=0;v<r->var_config_N;v++){
                struct reb_variational_configuration const vc = r->var_config[v];
                reb_transformations_inertial_to_jacobi_posvel(particles+vc.index, ri_whfast->p_jh+vc.index, particles, N_real, N_active);
            }
            break;
        case REB_WHFAST_COORDINATES_DEMOCRATICHELIOCENTRIC:
            reb_transformations_inertial_to_democraticheliocentric_posvel(particles, ri_whfast->p_jh, N_real, N_active);
            break;
        case REB_WHFAST_COORDINATES_WHDS:
            reb_transformations_inertial_to_whds_posvel(particles, ri_whfast->p_jh, N_real, N_active);
            break;
    };
}

void reb_integrator_whfast_to_inertial(struct reb_simulation* const r){
    struct reb_simulation_integrator_whfast* const ri_whfast = &(r->ri_whfast);
    struct reb_particle* restrict const particles = r->particles;
    const int N = r->N;
    const int N_real = N-r->N_var;
    const int N_active = (r->N_active==-1 || r->testparticle_type==1)?N_real:r->N_active;
    
    // Prepare coordinates for KICK step
    if (r->force_is_velocity_dependent){
        switch (ri_whfast->coordinates){
            case REB_WHFAST_COORDINATES_JACOBI:
                reb_transformations_jacobi_to_inertial_posvel(particles, ri_whfast->p_jh, particles, N_real, N_active);
                break;
            case REB_WHFAST_COORDINATES_DEMOCRATICHELIOCENTRIC:
                reb_transformations_democraticheliocentric_to_inertial_posvel(particles, ri_whfast->p_jh, N_real, N_active);
                break;
            case REB_WHFAST_COORDINATES_WHDS:
                reb_transformations_whds_to_inertial_posvel(particles, ri_whfast->p_jh, N_real, N_active);
                break;
        };
    }else{
        switch (ri_whfast->coordinates){
            case REB_WHFAST_COORDINATES_JACOBI:
                reb_transformations_jacobi_to_inertial_posvel(particles, ri_whfast->p_jh, particles, N_real, N_active);
                break;
            case REB_WHFAST_COORDINATES_DEMOCRATICHELIOCENTRIC:
                reb_transformations_democraticheliocentric_to_inertial_posvel(particles, ri_whfast->p_jh, N_real, N_active);
                break;
            case REB_WHFAST_COORDINATES_WHDS:
                reb_transformations_whds_to_inertial_posvel(particles, ri_whfast->p_jh, N_real, N_active);
                break;
        };
    }
}

void reb_integrator_whfast_debug_operator_kepler(struct reb_simulation* const r,double dt){
    if (reb_integrator_whfast_init(r)){
        // Non recoverable error occured.
        return;
    }
    reb_integrator_whfast_from_inertial(r);
    reb_whfast_kepler_step(r, dt);    // half timestep
    reb_whfast_com_step(r, dt);
    reb_integrator_whfast_to_inertial(r);
}

void reb_integrator_whfast_debug_operator_interaction(struct reb_simulation* const r,double dt){
    if (reb_integrator_whfast_init(r)){
        // Non recoverable error occured.
        return;
    }
    reb_integrator_whfast_from_inertial(r);
    r->gravity_ignore_terms = 1;
    reb_update_acceleration(r);
    reb_whfast_interaction_step(r, dt);
    reb_integrator_whfast_to_inertial(r);
}

void reb_integrator_whfast_part1(struct reb_simulation* const r){
    struct reb_simulation_integrator_whfast* const ri_whfast = &(r->ri_whfast);
    struct reb_particle* restrict const particles = r->particles;
    const int N = r->N;
    const int N_real = N-r->N_var;
    const int N_active = (r->N_active==-1 || r->testparticle_type==1)?N_real:r->N_active;
    if (reb_integrator_whfast_init(r)){
        // Non recoverable error occured.
        return;
    }
    
    // Only recalculate Jacobi coordinates if needed
    if (ri_whfast->safe_mode || ri_whfast->recalculate_coordinates_this_timestep){
        if (ri_whfast->is_synchronized==0){
            reb_integrator_whfast_synchronize(r);
            if (ri_whfast->recalculate_coordinates_but_not_synchronized_warning==0){
                reb_warning(r,"Recalculating coordinates but pos/vel were not synchronized before.");
                ri_whfast->recalculate_coordinates_but_not_synchronized_warning++;
            }
        }
        reb_integrator_whfast_from_inertial(r);
        ri_whfast->recalculate_coordinates_this_timestep = 0;
    }
    if (ri_whfast->is_synchronized){
        // First half DRIFT step
        if (ri_whfast->corrector){
            reb_whfast_apply_corrector(r, 1., ri_whfast->corrector);
        }
        if (ri_whfast->corrector2){
            reb_whfast_apply_corrector2(r, 1.);
        }
        switch (ri_whfast->kernel){
            case REB_WHFAST_KERNEL_DEFAULT: 
            case REB_WHFAST_KERNEL_MODIFIEDKICK: 
            case REB_WHFAST_KERNEL_LAZY: 
                reb_whfast_kepler_step(r, r->dt/2.);    
                reb_whfast_com_step(r, r->dt/2.);
                break;
            case REB_WHFAST_KERNEL_COMPOSITION:
                reb_whfast_kepler_step(r, 5.*r->dt/8.);   
                reb_whfast_com_step(r, 5.*r->dt/8.);
                break;
            default:
                reb_error(r, "WHFast kernel not implemented.");
                return;
        };
    }else{
        // Combined DRIFT step
        reb_whfast_kepler_step(r, r->dt);    // full timestep
        reb_whfast_com_step(r, r->dt);
    }
    reb_whfast_jump_step(r,r->dt/2.);

    reb_integrator_whfast_to_inertial(r);
    // Variational equations only available for jacobi coordinates. 
    // If other coordinates are used, the code will raise an exception in part1 of the integrator.
    for (int v=0;v<r->var_config_N;v++){
        struct reb_variational_configuration const vc = r->var_config[v];
        ri_whfast->p_jh[vc.index].x += r->dt/2.*ri_whfast->p_jh[vc.index].vx;
        ri_whfast->p_jh[vc.index].y += r->dt/2.*ri_whfast->p_jh[vc.index].vy;
        ri_whfast->p_jh[vc.index].z += r->dt/2.*ri_whfast->p_jh[vc.index].vz;
        if (r->force_is_velocity_dependent){
            reb_transformations_jacobi_to_inertial_posvel(particles+vc.index, ri_whfast->p_jh+vc.index, particles, N_real, N_active);
        }else{
            reb_transformations_jacobi_to_inertial_pos(particles+vc.index, ri_whfast->p_jh+vc.index, particles, N_real, N_active);
        }
    }

    r->t+=r->dt/2.;
}

void reb_integrator_whfast_synchronize(struct reb_simulation* const r){
    struct reb_simulation_integrator_whfast* const ri_whfast = &(r->ri_whfast);
    if (reb_integrator_whfast_init(r)){
        // Non recoverable error occured.
        return;
    }
    if (ri_whfast->is_synchronized == 0){
        const int N_real = r->N-r->N_var;
        const int N_active = (r->N_active==-1 || r->testparticle_type==1)?N_real:r->N_active;
        struct reb_particle* sync_pj  = NULL;
        if (ri_whfast->keep_unsynchronized){
            sync_pj = malloc(sizeof(struct reb_particle)*r->N);
            memcpy(sync_pj,r->ri_whfast.p_jh,r->N*sizeof(struct reb_particle));
        }
        switch (ri_whfast->kernel){
            case REB_WHFAST_KERNEL_DEFAULT: 
            case REB_WHFAST_KERNEL_MODIFIEDKICK: 
            case REB_WHFAST_KERNEL_LAZY: 
                reb_whfast_kepler_step(r, r->dt/2.);    
                reb_whfast_com_step(r, r->dt/2.);
                break;
            case REB_WHFAST_KERNEL_COMPOSITION:
                reb_whfast_kepler_step(r, 3.*r->dt/8.);   
                reb_whfast_com_step(r, 3.*r->dt/8.);
                break;
            default:
                reb_error(r, "WHFast kernel not implemented.");
                return;
        };
        if (ri_whfast->corrector2){
            reb_whfast_apply_corrector2(r, -1.);
        }
        if (ri_whfast->corrector){
            reb_whfast_apply_corrector(r, -1., ri_whfast->corrector);
        }
        switch (ri_whfast->coordinates){
            case REB_WHFAST_COORDINATES_JACOBI:
                reb_transformations_jacobi_to_inertial_posvel(r->particles, ri_whfast->p_jh, r->particles, N_real, N_active);
                break;
            case REB_WHFAST_COORDINATES_DEMOCRATICHELIOCENTRIC:
                reb_transformations_democraticheliocentric_to_inertial_posvel(r->particles, ri_whfast->p_jh, N_real, N_active);
                break;
            case REB_WHFAST_COORDINATES_WHDS:
                reb_transformations_whds_to_inertial_posvel(r->particles, ri_whfast->p_jh, N_real, N_active);
                break;
        };
        for (int v=0;v<r->var_config_N;v++){
            struct reb_variational_configuration const vc = r->var_config[v];
            reb_transformations_jacobi_to_inertial_posvel(r->particles+vc.index, ri_whfast->p_jh+vc.index, r-> particles, N_real, N_active);
        }
        if (ri_whfast->keep_unsynchronized){
            memcpy(r->ri_whfast.p_jh,sync_pj,r->N*sizeof(struct reb_particle));
            free(sync_pj);
        }else{
            ri_whfast->is_synchronized = 1;
        }
    }
}

void reb_integrator_whfast_part2(struct reb_simulation* const r){
    struct reb_simulation_integrator_whfast* const ri_whfast = &(r->ri_whfast);
    struct reb_particle* restrict const particles = r->particles;
    struct reb_particle* const p_j = ri_whfast->p_jh;
    const double dt = r->dt;
    const unsigned int N = r->N;
    const int N_real = r->N-r->N_var;
    const int unsigned N_active = (r->N_active==-1 || r->testparticle_type==1)?N_real:r->N_active;
    if (p_j==NULL){
        // Non recoverable error occured earlier. 
        // Skipping rest of integration to avoid segmentation fault.
        return;
    }
    
    switch (ri_whfast->kernel){
        case REB_WHFAST_KERNEL_DEFAULT: 
            reb_whfast_interaction_step(r, dt);

            reb_whfast_jump_step(r,dt/2.);
            break;
        case REB_WHFAST_KERNEL_MODIFIEDKICK: 
            // p_jh used as a temporary buffer for "jerk"
            reb_whfast_calculate_jerk(r);
            for (unsigned int i=0; i<N; i++){
                const double prefact = dt*dt/12.;
                particles[i].ax += prefact*p_j[i].ax; 
                particles[i].ay += prefact*p_j[i].ay; 
                particles[i].az += prefact*p_j[i].az; 
            }
            reb_whfast_interaction_step(r, dt);
            break;
        case REB_WHFAST_KERNEL_COMPOSITION:
            reb_whfast_interaction_step(r, -dt/6.);
          
            reb_whfast_kepler_step(r, -dt/4.);   
            reb_whfast_com_step(r, -dt/4.);
            
            reb_transformations_jacobi_to_inertial_pos(particles, p_j, particles, N, N_active);
            reb_update_acceleration(r);
            reb_whfast_interaction_step(r, dt/6.);
            
            reb_whfast_kepler_step(r, dt/8.);   
            reb_whfast_com_step(r, dt/8.);
            
            reb_transformations_jacobi_to_inertial_pos(particles, p_j, particles, N, N_active);
            reb_update_acceleration(r);
            reb_whfast_interaction_step(r, dt);
            
            reb_whfast_kepler_step(r, -dt/8.);   
            reb_whfast_com_step(r, -dt/8.);
            
            reb_transformations_jacobi_to_inertial_pos(particles, p_j, particles, N, N_active);
            reb_update_acceleration(r);
            reb_whfast_interaction_step(r, -dt/6.);
            
            reb_whfast_kepler_step(r, dt/4.);   
            reb_whfast_com_step(r, dt/4.);
            
            reb_transformations_jacobi_to_inertial_pos(particles, p_j, particles, N, N_active);
            reb_update_acceleration(r);
            reb_whfast_interaction_step(r, dt/6.);
            break;
        case REB_WHFAST_KERNEL_LAZY: 
            {
            // Need temporary array to store old positions
            if (ri_whfast->allocated_Ntemp != N){
                ri_whfast->allocated_Ntemp = N;
                ri_whfast->p_temp = realloc(ri_whfast->p_temp,sizeof(struct reb_particle)*N);
            }
            struct reb_particle* p_temp = ri_whfast->p_temp;

            // Calculate normal kick
            // Accelertions were already calculated before part2 gets called
            reb_transformations_inertial_to_jacobi_acc(r->particles, p_j, r->particles, N, N_active);

            // make copy of original positions
            memcpy(p_temp,p_j,r->N*sizeof(struct reb_particle));

            // WHT Eq 10.6
            for (unsigned int i=1;i<N;i++){
                const double prefac1 = dt*dt/12.; 
                p_j[i].x += prefac1 * p_temp[i].ax;
                p_j[i].y += prefac1 * p_temp[i].ay;
                p_j[i].z += prefac1 * p_temp[i].az;
            }
           
            // recalculate kick 
            reb_transformations_jacobi_to_inertial_pos(particles, p_j, particles, N, N_active);
            reb_update_acceleration(r);
            reb_whfast_interaction_step(r, dt);

            for (unsigned int i=1;i<N;i++){
                // reset positions
                p_j[i].x = p_temp[i].x;
                p_j[i].y = p_temp[i].y;
                p_j[i].z = p_temp[i].z;
            }
            }
            break;
        default:
            return;
    };
   
    ri_whfast->is_synchronized = 0;
    if (ri_whfast->safe_mode){
        reb_integrator_whfast_synchronize(r);
    }
    
    r->t+=r->dt/2.;
    r->dt_last_done = r->dt;

    
    if (r->var_config_N){
        // Need to have x,v,a synchronized to calculate ddot/d for MEGNO. 
        const int N_real = r->N-r->N_var;
        struct reb_particle* sync_pj  = NULL;
        if (ri_whfast->keep_unsynchronized){ // cache the p_j and set back at the end
            sync_pj = malloc(sizeof(struct reb_particle)*r->N);
            memcpy(sync_pj,p_j,r->N*sizeof(struct reb_particle));
            ri_whfast->keep_unsynchronized=0; // synchronize will revert the p_j to midstep if keep_unsync=0. 
            reb_integrator_whfast_synchronize(r);
            ri_whfast->keep_unsynchronized=1; // Manually avoid synchronize reverting the p_j and do it ourselves when we're done
        }
        else{
            reb_integrator_whfast_synchronize(r);
        }
        // Add additional acceleration term for MEGNO calculation
        struct reb_particle* restrict const particles = r->particles;
        for (int v=0;v<r->var_config_N;v++){
            struct reb_variational_configuration const vc = r->var_config[v];
            struct reb_particle* const particles_var1 = particles + vc.index;
            const int index = vc.index;
            // Centre of mass
            p_j[index].x += r->dt/2.*p_j[index].vx;
            p_j[index].y += r->dt/2.*p_j[index].vy;
            p_j[index].z += r->dt/2.*p_j[index].vz;
            reb_transformations_jacobi_to_inertial_posvel(particles_var1, p_j+index, particles, N_real, N_active);
            if (r->calculate_megno){
                reb_calculate_acceleration_var(r);
                const double dx = particles[0].x - particles[1].x;
                const double dy = particles[0].y - particles[1].y;
                const double dz = particles[0].z - particles[1].z;
                const double r2 = dx*dx + dy*dy + dz*dz + r->softening*r->softening;
                const double _r  = sqrt(r2);
                const double r3inv = 1./(r2*_r);
                const double r5inv = 3.*r3inv/r2;
                const double ddx = particles_var1[0].x - particles_var1[1].x;
                const double ddy = particles_var1[0].y - particles_var1[1].y;
                const double ddz = particles_var1[0].z - particles_var1[1].z;
                const double Gmi = r->G * particles[0].m;
                const double Gmj = r->G * particles[1].m;
                const double dax =   ddx * ( dx*dx*r5inv - r3inv )
                           + ddy * ( dx*dy*r5inv )
                           + ddz * ( dx*dz*r5inv );
                const double day =   ddx * ( dy*dx*r5inv )
                           + ddy * ( dy*dy*r5inv - r3inv )
                           + ddz * ( dy*dz*r5inv );
                const double daz =   ddx * ( dz*dx*r5inv )
                           + ddy * ( dz*dy*r5inv )
                           + ddz * ( dz*dz*r5inv - r3inv );
                
                particles_var1[0].ax += Gmj * dax;
                particles_var1[0].ay += Gmj * day;
                particles_var1[0].az += Gmj * daz;
                
                particles_var1[1].ax -= Gmi * dax;
                particles_var1[1].ay -= Gmi * day;
                particles_var1[1].az -= Gmi * daz;

                // TODO Need to add mass terms. Also need to add them to tangent map above.
            }
        }

        // Update MEGNO in middle of timestep as we need synchonized x/v/a.
        if (r->calculate_megno){
            double dY = r->dt * 2. * r->t * reb_tools_megno_deltad_delta(r);
            reb_tools_megno_update(r, dY);
        }
        if (ri_whfast->keep_unsynchronized){
            memcpy(p_j,sync_pj,r->N*sizeof(struct reb_particle));
            free(sync_pj);
            ri_whfast->is_synchronized=0;
        }
    }
}
    
void reb_integrator_whfast_reset(struct reb_simulation* const r){
    struct reb_simulation_integrator_whfast* const ri_whfast = &(r->ri_whfast);
    ri_whfast->corrector = 0;
    ri_whfast->corrector2 = 0;
    ri_whfast->kernel = 0;
    ri_whfast->coordinates = REB_WHFAST_COORDINATES_JACOBI;
    ri_whfast->is_synchronized = 1;
    ri_whfast->keep_unsynchronized = 0;
    ri_whfast->safe_mode = 1;
    ri_whfast->recalculate_coordinates_this_timestep = 0;
    ri_whfast->allocated_N = 0;
    ri_whfast->allocated_Ntemp = 0;
    ri_whfast->timestep_warning = 0;
    ri_whfast->recalculate_coordinates_but_not_synchronized_warning = 0;
    if (ri_whfast->p_jh){
        free(ri_whfast->p_jh);
        ri_whfast->p_jh = NULL;
    }
    if (ri_whfast->p_temp){
        free(ri_whfast->p_temp);
        ri_whfast->p_temp = NULL;
    }
}<|MERGE_RESOLUTION|>--- conflicted
+++ resolved
@@ -351,11 +351,7 @@
  * Interaction Hamiltonian  */
 void reb_whfast_interaction_step(struct reb_simulation* const r, const double _dt){
     const unsigned int N_real = r->N-r->N_var;
-<<<<<<< HEAD
-    const unsigned int N_active = (r->N_active==-1 || r->testparticle_type ==1)?N_real:r->N_active;
-=======
     const int N_active = (r->N_active==-1 || r->testparticle_type ==1)?(int)N_real:r->N_active;
->>>>>>> 81fa92ea
     const double G = r->G;
     struct reb_particle* particles = r->particles;
     const double m0 = particles[0].m;
@@ -500,11 +496,7 @@
     const double m0 = r->particles[0].m;
     const double G = r->G;
     const unsigned int N_real = r->N-r->N_var;
-<<<<<<< HEAD
-    const unsigned int N_active = (r->N_active==-1 || r->testparticle_type ==1)?N_real:r->N_active;
-=======
     const int N_active = (r->N_active==-1 || r->testparticle_type ==1)?(int)N_real:r->N_active;
->>>>>>> 81fa92ea
     const int coordinates = r->ri_whfast.coordinates;
     struct reb_particle* const p_j = r->ri_whfast.p_jh;
     double eta = m0;
